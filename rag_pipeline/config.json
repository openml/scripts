--- conflicted
+++ resolved
@@ -4,15 +4,12 @@
     "embedding_model": "BAAI/bge-base-en-v1.5",
     "persist_dir": "./data/chroma_db/",
     "data_download_n_jobs" : 20,
-<<<<<<< HEAD
-    "training" : true,
-=======
     "training" : false,
-    "ignore_downloading_data": true,
->>>>>>> b74b485a
+    "ignore_downloading_data": false,
     "search_type" : "similarity",
     "temperature" : 0.95,
     "top_p" : 0.95,
     "reranking" : false,
-    "hybrid_search" : true
+    "long_context_reorder" : true
+
 }